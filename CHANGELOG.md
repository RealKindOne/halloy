--- conflicted
+++ resolved
@@ -1,15 +1,14 @@
 # Unreleased
 
-<<<<<<< HEAD
 Changed:
 
 - Focus an available pane on launch, so that launch behavior follows typical use (e.g. if `dashboard.sidebar.default_action`
   is set to `replacePane`, then selecting a channel in the sidebar will replace the focused pane instead of opening a new pane)
-=======
+
 Fixed:
 
 - Accept '*' as a legal special symbol for usernames
->>>>>>> dd8a66f3
+
 
 # 2023.5 (2023-11-12)
 
